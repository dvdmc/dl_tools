--- conflicted
+++ resolved
@@ -6,30 +6,18 @@
     TODO: Maybe here can be the bridges
 """
 
-<<<<<<< HEAD
-=======
-from datasets.shapenet import ShapenetDataModule
-from datasets.scannet import ScanNetDataModule
-from datasets.voc12 import VOC12DataModule
 
 
->>>>>>> 3f0a396f
 def get_data_module(cfg):
     name = cfg["data"]["name"]
     if name == "shapenet":
         from datasets.shapenet import ShapenetDataModule
-        
         return ShapenetDataModule(cfg)
-<<<<<<< HEAD
-    elif name == "pascal_voc":
-        from datasets.voc_pascal import PascalVOCDataModule
-
-        return PascalVOCDataModule(cfg)
-=======
     elif name == "scannet":
+        from datasets.scannet import ScanNetDataModule
         return ScanNetDataModule(cfg)
     elif name == "voc12":
+        from datasets.voc12 import VOC12DataModule
         return VOC12DataModule(cfg)
->>>>>>> 3f0a396f
     else:
         raise ValueError(f"Dataset '{name}' not found!")